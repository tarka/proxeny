[package]
name = "proxeny"
version = "0.1.0"
edition = "2024"

[dependencies]
anyhow = "1.0.100"
async-trait = "0.1.89"
camino = { version = "1.2.1", features = ["serde1"] }
clap = { version = "4.5.48", features = ["derive"] }
crossbeam-channel = "0.5.15"
<<<<<<< HEAD
http = "1.3.1"
http-serde = "2.1.1"
libcorn = "0.10.0"
=======
itertools = "0.14.0"
>>>>>>> 3b1a6e19
notify = { version = "8.2.0", default-features = false, features = ["crossbeam-channel", "fsevent-sys"] }
notify-debouncer-full = { version = "0.6.0", default-features = false, features = ["crossbeam-channel"] }
papaya = "0.2.3"
pingora = { version = "0.6.0", default-features = false, features = ["boringssl", "proxy"] }
serde = { version = "1.0.228", features = ["derive"] }
serde_default_utils = "0.3.1"
tracing = "0.1.41"
tracing-log = "0.2.0"
tracing-subscriber = { version = "0.3.20", features = ["env-filter"] }

[lints.rust]
# FIXME: For early dev, remove before release
dead_code = "allow"<|MERGE_RESOLUTION|>--- conflicted
+++ resolved
@@ -9,13 +9,10 @@
 camino = { version = "1.2.1", features = ["serde1"] }
 clap = { version = "4.5.48", features = ["derive"] }
 crossbeam-channel = "0.5.15"
-<<<<<<< HEAD
 http = "1.3.1"
 http-serde = "2.1.1"
 libcorn = "0.10.0"
-=======
 itertools = "0.14.0"
->>>>>>> 3b1a6e19
 notify = { version = "8.2.0", default-features = false, features = ["crossbeam-channel", "fsevent-sys"] }
 notify-debouncer-full = { version = "0.6.0", default-features = false, features = ["crossbeam-channel"] }
 papaya = "0.2.3"
