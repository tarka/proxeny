

<<<<<<< HEAD
use std::{fs, sync::Arc};
=======
use std::{sync::{Arc, RwLock}, time::Duration};
>>>>>>> 3b1a6e19

use anyhow::{bail, Result};
use async_trait::async_trait;
use camino::{Utf8Path, Utf8PathBuf};
use crossbeam_channel::{
    self as cbc,
    select,
    Receiver,
    Sender
};
use itertools::Itertools;
use notify::{
    EventKind,
    RecursiveMode,
};
use notify_debouncer_full::{
    self as debouncer,
    DebounceEventResult,
    DebouncedEvent,
};
use pingora::{
    listeners::TlsAccept,
    protocols::tls::TlsRef,
    tls::{
        pkey::{PKey, Private},
        ssl::NameType,
        x509::X509
    }
};
use tracing::{debug, info, warn};

use crate::config::{Config, TlsConfigType, TlsFilesConfig};


#[derive(Debug)]
struct HostCertificate {
    host: String,
    keyfile: Utf8PathBuf,
    key: PKey<Private>,
    certfile: Utf8PathBuf,
    certs: Vec<X509>,
}

<<<<<<< HEAD
fn load_certs(keyfile: &Utf8Path, certfile: &Utf8Path) -> Result<(PKey<Private>, Vec<X509>)> {
    let kdata = fs::read(keyfile)?;
    let cdata = fs::read(certfile)?;
=======
impl HostCertificate {

    fn new(host: String, keyfile: Utf8PathBuf, certfile: Utf8PathBuf) -> Result<Self> {
        let (key, certs) = load_cert_files(&keyfile, &certfile)?;

        Ok(HostCertificate {
            host,
            keyfile,
            key,
            certfile,
            certs,
        })
    }

}

fn load_host_certs(host: &str) -> Result<HostCertificate> {
    // FIXME
    let keyfile = Utf8PathBuf::from(format!("{TEST_DIR}/{host}.key"))
        .canonicalize_utf8()?;
    let certfile = Utf8PathBuf::from(format!("{TEST_DIR}/{host}.crt"))
        .canonicalize_utf8()?;

    let hostcert = HostCertificate::new(host.to_owned(),
                                        keyfile, certfile)?;

    Ok(hostcert)
}

fn load_cert_files(keyfile: &Utf8PathBuf, certfile: &Utf8PathBuf) -> Result<(PKey<Private>, Vec<X509>)> {
    let key = std::fs::read(keyfile)?;
    let cert = std::fs::read(certfile)?;
>>>>>>> 3b1a6e19

    let key = PKey::private_key_from_pem(&kdata)?;
    let certs = X509::stack_from_pem(&cdata)?;
    if certs.is_empty() {
        bail!("No certificates found in TLS .crt file");
    }
    Ok((key, certs))
<<<<<<< HEAD
}

fn gen_watchlist(config: &Config) -> Vec<Utf8PathBuf> {
    // We only watch user-supplied certs that are flagged to
    // reload. Acme certs are ignored.
    config.servers.iter()
        .filter_map(|s| match &s.tls {
            TlsConfigType::Files(TlsFilesConfig {keyfile, certfile, reload: true}) => {
                Some(vec![
                    keyfile.clone(),
                    certfile.clone(),
                ])
            }
            _ => None
        })
        .flatten()
        .collect()

=======
>>>>>>> 3b1a6e19
}

pub struct CertStore {
    by_host: papaya::HashMap<String, Arc<HostCertificate>>,
    by_file: papaya::HashMap<Utf8PathBuf, Arc<HostCertificate>>,
    // Watched files; this may be a subset of all files as some are
    // unwatched, either by configuration or policy
    // (i.e. acme-generated).
    watchlist: Vec<Utf8PathBuf>,
}

impl CertStore {
    pub fn new(config: &Config) -> Result<Self> {
        info!("Loading host certificates");

<<<<<<< HEAD
        let certs = config.servers.iter()
            .filter(|s| matches!(s.tls, TlsConfigType::Files(_)))
            .map(|s| match &s.tls {
                TlsConfigType::Files(tfc) => {
                    debug!("Loading {} certs from {}, {}", s.hostname, tfc.keyfile, tfc.certfile);
                    let (key, certs) = load_certs(&tfc.keyfile, &tfc.certfile)?;
                    let hostcert = HostCertificate {
                        host: s.hostname.to_owned(),
                        keyfile: tfc.keyfile.clone(),
                        key,
                        certfile: tfc.certfile.clone(),
                        certs,
                    };
                    Ok(Arc::new(hostcert))
                }
                _ => unreachable!("Found filtered value")
=======
        let certs: Vec<Arc<HostCertificate>> = hosts.iter()
            .map(|host| {
                let host = load_host_certs(host)?;
                Ok(Arc::new(host))
>>>>>>> 3b1a6e19
            })
            .collect::<Result<Vec<Arc<HostCertificate>>>>()?;

        let by_host = certs.iter()
            .map(|cert| (cert.host.clone(),
                         cert.clone()))
            .collect();

        let by_file = certs.iter()
            .flat_map(|cert| {
                vec!((cert.keyfile.clone(), cert.clone()),
                     (cert.certfile.clone(), cert.clone()))
            })
            .collect();

<<<<<<< HEAD
        let watchlist = gen_watchlist(config);
=======
>>>>>>> 3b1a6e19

        let certstore = Self {
            by_host,
            by_file,
            watchlist,
        };

        info!("Loaded {} certificates", certs.len());

        Ok(certstore)
    }

<<<<<<< HEAD
=======
    fn replace(&self, newcert: Arc<HostCertificate>) -> Result<()> {
        let host = newcert.host.clone();
        info!("Replacing certificate for {host}");

        self.by_host.pin().update(host, |_old| newcert.clone());

        let by_file = self.by_file.pin();
        let keyfile = newcert.keyfile.clone();
        by_file.update(keyfile, |_old| newcert.clone());
        let certfile = newcert.keyfile.clone();
        by_file.update(certfile, |_old| newcert.clone());

        Ok(())
    }

    pub fn file_list(&self) -> Vec<Utf8PathBuf> {
        self.by_file.pin()
            .keys()
            .cloned()
            .collect()
    }
>>>>>>> 3b1a6e19
}


const RELOAD_GRACE: Duration = Duration::from_secs(2);

pub struct CertWatcher {
    certstore: Arc<CertStore>,
    tx: Sender<DebounceEventResult>,
    rx: Receiver<DebounceEventResult>,
    q_tx: Sender<()>,
    q_rx: Receiver<()>,
}

impl CertWatcher {
    pub fn new(certstore: Arc<CertStore>) -> Self {
        let (tx, rx) = cbc::unbounded();
        let (q_tx, q_rx) = cbc::bounded(1);
        Self {certstore, tx, rx, q_tx, q_rx}
    }

    pub fn watch(&self) -> Result<()> {

<<<<<<< HEAD
        let mut watcher = RecommendedWatcher::new(self.tx.clone(), notify::Config::default())?;
        for f in &self.certstore.watchlist {
=======
        let mut watcher = debouncer::new_debouncer(RELOAD_GRACE, None, self.tx.clone())?;
        for f in files {
>>>>>>> 3b1a6e19
            info!("Starting watch of {f}");
            watcher.watch(f, RecursiveMode::NonRecursive)?;
        }

        loop {
            select! {
                recv(&self.q_rx) -> _r => {
                    info!("Quitting certificate watcher loop.");
                    break;
                },
                recv(&self.rx) -> events => {
                    match events? {
                        Err(errs) => warn!("Received errors from cert watcher: {errs:#?}"),
                        Ok(evs) => self.process_events(evs)?,
                    }
                }
            };
        }

        Ok(())
    }

    fn process_events(&self, events: Vec<DebouncedEvent>) -> Result<()> {
        let certs = events.into_iter()
            .filter(|dev| matches!(dev.event.kind,
                                   EventKind::Create(_)
                                   | EventKind::Modify(_)
                                   | EventKind::Remove(_)))
            .flat_map(|dev| dev.paths.clone())
            .unique()
            .map(|path| {
                let up = Utf8PathBuf::from_path_buf(path)
                    .expect("Invalid path encoding: {path}")
                    .canonicalize_utf8()
                    .expect("Invalid UTF8 path: {path}");
                self.certstore.by_file.pin().get(&up)
                    .expect("Unexpected cert path: {up}")
                    .clone()
            })
            .collect::<Vec<Arc<HostCertificate>>>();

        for cert in certs {
            let newcert = Arc::new(HostCertificate::new(cert.host.clone(),
                                                        cert.keyfile.clone(),
                                                        cert.certfile.clone())?);
            self.certstore.replace(newcert)?;
        }

        Ok(())
    }

    pub fn quit(&self) -> Result<()> {
        info!("Sending watcher quit signal");
        self.q_tx.send(())?;
        Ok(())
    }

}


pub struct CertHandler {
    certstore: Arc<CertStore>,
}

impl CertHandler {
    pub fn new(certstore: Arc<CertStore>) -> Self {
        Self {
            certstore
        }
    }
}

#[async_trait]
impl TlsAccept for CertHandler {

    // NOTE:This is all boringssl specific as pingora doesn't
    // currently support dynamic certs with rustls.
    async fn certificate_callback(&self, ssl: &mut TlsRef) -> () {
        let host = ssl.servername(NameType::HOST_NAME)
            .expect("No servername in TLS handshake");

        info!("TLS Host is {host}; loading certs");

        // FIXME: This should be a `get()` in CertStore, but papaya
        // guard lifetimes make it pointless (we'd have to generate a
        // guard here anyway). There may be another way to do it
        // cleanly?
        let pmap = self.certstore.by_host.pin();
        let cert = pmap.get(&host.to_string())
            .expect("Certificate for host not found");

        ssl.set_private_key(&cert.key)
            .expect("Failed to set private key");
        info!("Certificate found: {:?}, expires {}", cert.certs[0].subject_name(), cert.certs[0].not_after());
        ssl.set_certificate(&cert.certs[0])
            .expect("Failed to set certificate");

        if cert.certs.len() > 1 {
            for c in cert.certs[1..].iter() {
                ssl.add_chain_cert(&c)
                    .expect("Failed to add chain certificate");
            }
        }
    }

}



#[cfg(test)]
mod tests {
    use http::Uri;

    use super::*;
    use crate::config::{AcmeChallenge, AcmeProvider, Backend, DnsProvider, Server, TlsAcmeConfig, TlsFilesConfig};


    #[test]
    fn test_watchlist_exclusion() -> Result<()> {
        let config = Config {
            servers: vec![
                Server {
                    hostname: "host1".to_owned(),
                    tls: TlsConfigType::Files(TlsFilesConfig {
                        keyfile: Utf8PathBuf::from("keyfile1.key"),
                        certfile: Utf8PathBuf::from("certfile1.crt"),
                        reload: true,
                    }),
                    backend: Backend {
                        url: Uri::from_static("http://localhost")
                    }
                },
                Server {
                    hostname: "host2".to_owned(),
                    tls: TlsConfigType::Files(TlsFilesConfig {
                        keyfile: Utf8PathBuf::from("keyfile2.key"),
                        certfile: Utf8PathBuf::from("certfile2.crt"),
                        reload: false,
                    }),
                    backend: Backend {
                        url: Uri::from_static("http://localhost")
                    }
                },
                Server {
                    hostname: "host3".to_owned(),
                    tls: TlsConfigType::Acme(TlsAcmeConfig {
                        provider: AcmeProvider::LetsEncrypt,
                        challenge_type: AcmeChallenge::Dns01,
                        contact: "myname@example.com".to_string(),
                        dns_provider: DnsProvider::Gandi(),
                    }),
                    backend: Backend {
                        url: Uri::from_static("http://localhost")
                    }
                },
            ]
        };

        let watchlist = gen_watchlist(&config);

        assert_eq!(2, watchlist.len());
        assert_eq!(Utf8PathBuf::from("keyfile1.key"), watchlist[0]);
        assert_eq!(Utf8PathBuf::from("certfile1.crt"), watchlist[1]);

        Ok(())
    }
}<|MERGE_RESOLUTION|>--- conflicted
+++ resolved
@@ -1,10 +1,5 @@
 
-
-<<<<<<< HEAD
-use std::{fs, sync::Arc};
-=======
-use std::{sync::{Arc, RwLock}, time::Duration};
->>>>>>> 3b1a6e19
+use std::{fs, sync::Arc, time::Duration};
 
 use anyhow::{bail, Result};
 use async_trait::async_trait;
@@ -48,15 +43,9 @@
     certs: Vec<X509>,
 }
 
-<<<<<<< HEAD
-fn load_certs(keyfile: &Utf8Path, certfile: &Utf8Path) -> Result<(PKey<Private>, Vec<X509>)> {
-    let kdata = fs::read(keyfile)?;
-    let cdata = fs::read(certfile)?;
-=======
 impl HostCertificate {
-
     fn new(host: String, keyfile: Utf8PathBuf, certfile: Utf8PathBuf) -> Result<Self> {
-        let (key, certs) = load_cert_files(&keyfile, &certfile)?;
+        let (key, certs) = load_certs(&keyfile, &certfile)?;
 
         Ok(HostCertificate {
             host,
@@ -69,23 +58,9 @@
 
 }
 
-fn load_host_certs(host: &str) -> Result<HostCertificate> {
-    // FIXME
-    let keyfile = Utf8PathBuf::from(format!("{TEST_DIR}/{host}.key"))
-        .canonicalize_utf8()?;
-    let certfile = Utf8PathBuf::from(format!("{TEST_DIR}/{host}.crt"))
-        .canonicalize_utf8()?;
-
-    let hostcert = HostCertificate::new(host.to_owned(),
-                                        keyfile, certfile)?;
-
-    Ok(hostcert)
-}
-
-fn load_cert_files(keyfile: &Utf8PathBuf, certfile: &Utf8PathBuf) -> Result<(PKey<Private>, Vec<X509>)> {
-    let key = std::fs::read(keyfile)?;
-    let cert = std::fs::read(certfile)?;
->>>>>>> 3b1a6e19
+fn load_certs(keyfile: &Utf8Path, certfile: &Utf8Path) -> Result<(PKey<Private>, Vec<X509>)> {
+    let kdata = fs::read(keyfile)?;
+    let cdata = fs::read(certfile)?;
 
     let key = PKey::private_key_from_pem(&kdata)?;
     let certs = X509::stack_from_pem(&cdata)?;
@@ -93,7 +68,6 @@
         bail!("No certificates found in TLS .crt file");
     }
     Ok((key, certs))
-<<<<<<< HEAD
 }
 
 fn gen_watchlist(config: &Config) -> Vec<Utf8PathBuf> {
@@ -112,8 +86,6 @@
         .flatten()
         .collect()
 
-=======
->>>>>>> 3b1a6e19
 }
 
 pub struct CertStore {
@@ -129,7 +101,6 @@
     pub fn new(config: &Config) -> Result<Self> {
         info!("Loading host certificates");
 
-<<<<<<< HEAD
         let certs = config.servers.iter()
             .filter(|s| matches!(s.tls, TlsConfigType::Files(_)))
             .map(|s| match &s.tls {
@@ -146,12 +117,6 @@
                     Ok(Arc::new(hostcert))
                 }
                 _ => unreachable!("Found filtered value")
-=======
-        let certs: Vec<Arc<HostCertificate>> = hosts.iter()
-            .map(|host| {
-                let host = load_host_certs(host)?;
-                Ok(Arc::new(host))
->>>>>>> 3b1a6e19
             })
             .collect::<Result<Vec<Arc<HostCertificate>>>>()?;
 
@@ -167,10 +132,7 @@
             })
             .collect();
 
-<<<<<<< HEAD
         let watchlist = gen_watchlist(config);
-=======
->>>>>>> 3b1a6e19
 
         let certstore = Self {
             by_host,
@@ -183,8 +145,6 @@
         Ok(certstore)
     }
 
-<<<<<<< HEAD
-=======
     fn replace(&self, newcert: Arc<HostCertificate>) -> Result<()> {
         let host = newcert.host.clone();
         info!("Replacing certificate for {host}");
@@ -206,7 +166,6 @@
             .cloned()
             .collect()
     }
->>>>>>> 3b1a6e19
 }
 
 
@@ -229,13 +188,8 @@
 
     pub fn watch(&self) -> Result<()> {
 
-<<<<<<< HEAD
-        let mut watcher = RecommendedWatcher::new(self.tx.clone(), notify::Config::default())?;
+        let mut watcher = debouncer::new_debouncer(RELOAD_GRACE, None, self.tx.clone())?;
         for f in &self.certstore.watchlist {
-=======
-        let mut watcher = debouncer::new_debouncer(RELOAD_GRACE, None, self.tx.clone())?;
-        for f in files {
->>>>>>> 3b1a6e19
             info!("Starting watch of {f}");
             watcher.watch(f, RecursiveMode::NonRecursive)?;
         }
